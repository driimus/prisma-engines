--- conflicted
+++ resolved
@@ -40,29 +40,17 @@
         // Phase 0 is parsing.
         // Phase 1 is source block loading.
 
-<<<<<<< HEAD
-        // Phase 2: Prechecks.
-        if let Err(err) = precheck::Precheck::precheck(&ast_schema) {
-            diagnostics.extend(err);
-        }
-=======
         // Phase 2: Name resolution.
         let names = Names::new(ast_schema, &mut diagnostics);
->>>>>>> 086d5762
 
         // Early return so that the validator does not have to deal with invalid schemas
         diagnostics.make_result()?;
 
         // Phase 3: Lift AST to DML.
-<<<<<<< HEAD
-        let mut schema = match self.lifter.lift(ast_schema) {
-            Err(err) => {
-=======
         let lifter = LiftAstToDml::new(self.source, &names);
 
         let mut schema = match lifter.lift(ast_schema) {
-            Err(mut err) => {
->>>>>>> 086d5762
+            Err(err) => {
                 // Cannot continue on lifter error.
                 diagnostics.extend(err);
                 return Err(diagnostics);
@@ -71,13 +59,8 @@
         };
 
         // Phase 4: Validation
-<<<<<<< HEAD
-        if let Err(err) = self.validator.validate(ast_schema, &mut schema) {
+        if let Err(err) = self.validator.validate(ast_schema, &names, &mut schema) {
             diagnostics.extend(err);
-=======
-        if let Err(mut err) = self.validator.validate(ast_schema, &names, &mut schema) {
-            diagnostics.append(&mut err);
->>>>>>> 086d5762
         }
 
         // Early return so that the standardiser does not have to deal with invalid schemas
