--- conflicted
+++ resolved
@@ -172,13 +172,10 @@
     fn name(&self) -> &str {
         "MySQL"
     }
-<<<<<<< HEAD
     fn is_empty_default(&self) -> bool {
         false
     }
-=======
-
->>>>>>> 70b89abd
+
     fn capabilities(&self) -> &[ConnectorCapability] {
         &self.capabilities
     }
