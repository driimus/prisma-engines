--- conflicted
+++ resolved
@@ -12,15 +12,9 @@
 
 #[async_trait::async_trait]
 impl super::SqlSchemaDescriberBackend for SqlSchemaDescriber {
-<<<<<<< HEAD
-    fn list_databases(&self) -> SqlSchemaDescriberResult<Vec<String>> {
-        let databases = self.get_databases();
-        Ok(databases)
-=======
     async fn list_databases(&self) -> SqlSchemaDescriberResult<Vec<String>> {
         let databases = self.get_databases().await;
-        Result::Ok(databases)
->>>>>>> ea02c3b1
+ Ok(databases)
     }
 
     async fn get_metadata(&self, schema: &str) -> SqlSchemaDescriberResult<SQLMetadata> {
