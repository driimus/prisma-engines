--- conflicted
+++ resolved
@@ -113,30 +113,13 @@
             Inline(ref m) => {
                 let model_a = self.model_a();
 
-<<<<<<< HEAD
-                if self.is_self_relation() && self.field_a().is_hidden {
-                    let identifier = model_a.identifier();
-                    let count = identifier.len();
-
-                    ColumnIterator::new(identifier.as_columns(), count)
-                } else if self.is_self_relation() && self.field_b().is_hidden {
-                    let identifier = model_b.identifier();
-                    let count = identifier.len();
-
-                    ColumnIterator::new(identifier.as_columns(), count)
-                } else if self.is_self_relation() {
+                if self.is_self_relation() {
                     m.referencing_columns(self.as_table())
                 } else if m.in_table_of_model_name == model_a.name && !self.is_self_relation() {
                     let identifier = model_a.identifier();
                     let count = identifier.len();
 
                     ColumnIterator::new(identifier.as_columns(), count)
-=======
-                if self.is_self_relation() {
-                    m.referencing_column(self.as_table())
-                } else if m.in_table_of_model_name == model_a.name {
-                    model_a.fields().id().as_column()
->>>>>>> 3ff778c0
                 } else {
                     m.referencing_columns(self.as_table())
                 }
@@ -153,25 +136,16 @@
             Inline(ref m) => {
                 let model_b = self.model_b();
 
-<<<<<<< HEAD
-                if self.is_self_relation() && (self.field_a().is_hidden || self.field_b().is_hidden) {
-                    m.referencing_columns(self.as_table())
-                } else if self.is_self_relation() {
+                if self.is_self_relation() {
                     let identifier = model_b.identifier();
                     let count = identifier.len();
 
                     ColumnIterator::new(identifier.as_columns(), count)
-                } else if m.in_table_of_model_name == model_b.name && !self.is_self_relation() {
+                } else if m.in_table_of_model_name == model_b.name {
                     let identifier = model_b.identifier();
                     let count = identifier.len();
 
                     ColumnIterator::new(identifier.as_columns(), count)
-=======
-                if self.is_self_relation() {
-                    model_b.fields().id().as_column()
-                } else if m.in_table_of_model_name == model_b.name {
-                    model_b.fields().id().as_column()
->>>>>>> 3ff778c0
                 } else {
                     m.referencing_columns(self.as_table())
                 }
