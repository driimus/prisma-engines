package util

import enumeratum.{EnumEntry, Enum => Enumeratum}

sealed trait ConnectorCapability extends EnumEntry

object ConnectorCapability extends Enumeratum[ConnectorCapability] {
  val values = findValues

  object ScalarListsCapability           extends ConnectorCapability

  object NodeQueryCapability extends ConnectorCapability

  object EmbeddedTypesCapability          extends ConnectorCapability
  object JoinRelationsFilterCapability    extends ConnectorCapability
  object TransactionalExecutionCapability extends ConnectorCapability

  object SupportsExistingDatabasesCapability extends ConnectorCapability
  object MigrationsCapability                extends ConnectorCapability
  object RawAccessCapability                 extends ConnectorCapability
  object IntrospectionCapability             extends ConnectorCapability
  object JoinRelationLinksCapability         extends ConnectorCapability // the ability to join using relation links
  object RelationLinkListCapability          extends ConnectorCapability // relation links can be stored inline in a node in a list
  object RelationLinkTableCapability         extends ConnectorCapability // relation links are stored in a table

  sealed trait IdCapability   extends ConnectorCapability
  object IntIdCapability      extends IdCapability
  object UuidIdCapability     extends IdCapability
  object IdSequenceCapability extends IdCapability

  object Prisma2Capability extends ConnectorCapability
}

case class ConnectorCapabilities(capabilities: Set[ConnectorCapability]) {
  def has(capability: ConnectorCapability): Boolean = capabilities.contains(capability)
  def hasNot(capability: ConnectorCapability): Boolean = !has(capability)
}

object ConnectorCapabilities {
  import ConnectorCapability._

  val empty: ConnectorCapabilities                                     = ConnectorCapabilities(Set.empty[ConnectorCapability])
  def apply(capabilities: ConnectorCapability*): ConnectorCapabilities = ConnectorCapabilities(Set(capabilities: _*))

  lazy val sqlite: ConnectorCapabilities = ConnectorCapabilities(sqlShared)
<<<<<<< HEAD
=======
  lazy val postgres: ConnectorCapabilities = ConnectorCapabilities(sqlShared + ScalarListsCapability)
>>>>>>> fe04b820
  lazy val mysql: ConnectorCapabilities = ConnectorCapabilities(sqlShared)
  lazy val postgres: ConnectorCapabilities = {
    val extra = Set(EmbeddedScalarListsCapability)
    ConnectorCapabilities(sqlShared ++ extra)
  }

  private lazy val sqlShared: Set[ConnectorCapability] = {
    Set(
      TransactionalExecutionCapability,
      JoinRelationsFilterCapability,
      JoinRelationLinksCapability,
      RelationLinkTableCapability,
      MigrationsCapability,
      IntrospectionCapability,
      SupportsExistingDatabasesCapability,
      IntIdCapability,
      RawAccessCapability,
      IdSequenceCapability,
      Prisma2Capability,
      UuidIdCapability
    )
  }
}<|MERGE_RESOLUTION|>--- conflicted
+++ resolved
@@ -43,15 +43,8 @@
   def apply(capabilities: ConnectorCapability*): ConnectorCapabilities = ConnectorCapabilities(Set(capabilities: _*))
 
   lazy val sqlite: ConnectorCapabilities = ConnectorCapabilities(sqlShared)
-<<<<<<< HEAD
-=======
   lazy val postgres: ConnectorCapabilities = ConnectorCapabilities(sqlShared + ScalarListsCapability)
->>>>>>> fe04b820
   lazy val mysql: ConnectorCapabilities = ConnectorCapabilities(sqlShared)
-  lazy val postgres: ConnectorCapabilities = {
-    val extra = Set(EmbeddedScalarListsCapability)
-    ConnectorCapabilities(sqlShared ++ extra)
-  }
 
   private lazy val sqlShared: Set[ConnectorCapability] = {
     Set(
