package writes.dataTypes.json

import org.scalatest.{FlatSpec, Matchers}
import util.ConnectorTag.MySqlConnectorTag
import util._

class JsonSpec extends FlatSpec with Matchers with ApiSpecBase {
<<<<<<< HEAD
  "Using a json field" should "work" taggedAs IgnoreSQLite in {
=======
  "Using a json field" should "work" taggedAs (IgnoreMySql, IgnoreSQLite) in {
>>>>>>> 2b4c3254
    val project = ProjectDsl.fromString {
      """|model Model {
         | id    String @id
         | field Json
         |}"""
    }

    database.setup(project)

    var res = server.query(
      s"""
         |mutation {
         |  createOneModel(
         |    data: {
         |      id: "A"
         |      field: "{\\"a\\": \\"b\\" }"
         |    }
         |  ) {
         |    field 
         |  }
         |}""".stripMargin,
      project,
      legacy = false
    )

    res.toString should be("""{"data":{"createOneModel":{"field":"{\"a\":\"b\"}"}}}""")

    res = server.query(
      s"""
         |mutation {
         |  updateOneModel(
         |    where: { id: "A" }
         |    data: {
         |      id: { set: "1" }
         |    }
         |  ) {
         |    field
         |  }
         |}""".stripMargin,
      project,
      legacy = false
    )

    res.toString should be("""{"data":{"updateOneModel":{"field":"{\"a\":\"b\"}"}}}""")
  }
}<|MERGE_RESOLUTION|>--- conflicted
+++ resolved
@@ -5,11 +5,7 @@
 import util._
 
 class JsonSpec extends FlatSpec with Matchers with ApiSpecBase {
-<<<<<<< HEAD
-  "Using a json field" should "work" taggedAs IgnoreSQLite in {
-=======
   "Using a json field" should "work" taggedAs (IgnoreMySql, IgnoreSQLite) in {
->>>>>>> 2b4c3254
     val project = ProjectDsl.fromString {
       """|model Model {
          | id    String @id
@@ -28,7 +24,7 @@
          |      field: "{\\"a\\": \\"b\\" }"
          |    }
          |  ) {
-         |    field 
+         |    field
          |  }
          |}""".stripMargin,
       project,
