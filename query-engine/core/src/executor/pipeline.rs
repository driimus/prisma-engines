use crate::{CoreResult, Env, Expression, Expressionista, IrSerializer, QueryInterpreter, QueryType, Response};

pub struct QueryPipeline<'conn, 'tx> {
    query: QueryType,
    interpreter: QueryInterpreter<'conn, 'tx>,
    serializer: IrSerializer,
}

impl<'conn, 'tx> QueryPipeline<'conn, 'tx> {
    pub fn new(query: QueryType, interpreter: QueryInterpreter<'conn, 'tx>, serializer: IrSerializer) -> Self {
        Self {
            query,
            interpreter,
            serializer,
        }
    }

<<<<<<< HEAD
    pub async fn execute(mut self) -> CoreResult<Response> {
        // Run final validations and transformations.
        println!("BEFORE: {}", self.graph);
        self.graph.finalize()?;
        trace!("{}", self.graph);
        eprintln!("TEST TEST TEST0");
        println!("AFTER: {}", self.graph);

=======
    pub async fn execute(self) -> CoreResult<Response> {
>>>>>>> 36b88f31
        let serializer = self.serializer;

        match self.query {
            QueryType::Graph(mut graph) => {
                // Run final validations and transformations.
                graph.finalize()?;
                trace!("{}", graph);

                let expr = Expressionista::translate(graph)?;
                let result = self.interpreter.interpret(expr, Env::default(), 0).await;

                trace!("{}", self.interpreter.log_output());
                Ok(serializer.serialize(result?))
            }
            QueryType::Raw { query, parameters } => {
                trace!("Raw query: {} ({:?})", query, parameters);

                let result = self
                    .interpreter
                    .interpret(Expression::raw(query, parameters), Env::default(), 0)
                    .await;

                trace!("{}", self.interpreter.log_output());

                Ok(serializer.serialize(result?))
            }
        }
    }
}<|MERGE_RESOLUTION|>--- conflicted
+++ resolved
@@ -15,25 +15,17 @@
         }
     }
 
-<<<<<<< HEAD
-    pub async fn execute(mut self) -> CoreResult<Response> {
-        // Run final validations and transformations.
-        println!("BEFORE: {}", self.graph);
-        self.graph.finalize()?;
-        trace!("{}", self.graph);
-        eprintln!("TEST TEST TEST0");
-        println!("AFTER: {}", self.graph);
-
-=======
     pub async fn execute(self) -> CoreResult<Response> {
->>>>>>> 36b88f31
         let serializer = self.serializer;
 
         match self.query {
             QueryType::Graph(mut graph) => {
                 // Run final validations and transformations.
+                println!("BEFORE: {}", graph);
                 graph.finalize()?;
                 trace!("{}", graph);
+                eprintln!("TEST TEST TEST0");
+                println!("AFTER: {}", graph);
 
                 let expr = Expressionista::translate(graph)?;
                 let result = self.interpreter.interpret(expr, Env::default(), 0).await;
