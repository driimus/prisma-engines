--- conflicted
+++ resolved
@@ -926,63 +926,47 @@
     }
 }
 
-<<<<<<< HEAD
-#[test_each_connector(tags("mysql"))]
-async fn typescript_starter_schema_with_native_types_is_idempotent(api: &TestApi) -> TestResult {
-    let dm = api.datamodel_with_provider(
-=======
 #[test_connector(tags(Mysql))]
 fn typescript_starter_schema_with_native_types_is_idempotent(api: TestApi) {
-    let dm = format!(
->>>>>>> 905be1d1
+    let dm = api.datamodel_with_provider(
         r#"
-        {}
-
-        model Post {{
+        model Post {
             id        Int     @id @default(autoincrement())
             title     String
             content   String?
             published Boolean @default(false)
             author    User?   @relation(fields: [authorId], references: [id])
             authorId  Int?
-        }}
-
-        model User {{
+        }
+
+        model User {
             id    Int     @id @default(autoincrement())
             email String  @unique
             name  String?
             posts Post[]
-        }}
+        }
     "#,
-        api.datasource_block()
     );
 
-<<<<<<< HEAD
     let dm2 = api.datamodel_with_provider(
-=======
-    let dm2 = format!(
->>>>>>> 905be1d1
         r#"
-        {}
-
-        model Post {{
+        model Post {
             id        Int     @id @default(autoincrement()) @db.Int
             title     String  @db.VarChar(191)
             content   String? @db.VarChar(191)
             published Boolean @default(false) @db.TinyInt
             author    User?   @relation(fields: [authorId], references: [id])
             authorId  Int?    @db.Int
-        }}
-
-        model User {{
+        }
+
+        model User {
             id    Int     @id @default(autoincrement()) @db.Int
             email String  @unique @db.VarChar(191)
             name  String? @db.VarChar(191)
             posts Post[]
-        }}
+        }
 
     "#,
-        api.datasource_block()
     );
 
     api.schema_push(&dm)
@@ -1002,63 +986,46 @@
         .assert_no_steps();
 }
 
-<<<<<<< HEAD
-#[test_each_connector(log = "debug", tags("mysql"))]
-async fn typescript_starter_schema_with_differnt_native_types_is_idempotent(api: &TestApi) -> TestResult {
-    let dm = api.datamodel_with_provider(
-=======
 #[test_connector(tags(Mysql))]
 fn typescript_starter_schema_with_differnt_native_types_is_idempotent(api: TestApi) {
-    let datasource = api.datasource_block();
-    let dm = format!(
->>>>>>> 905be1d1
+    let dm = api.datamodel_with_provider(
         r#"
-        {}
-
-        model Post {{
+        model Post {
             id        Int     @id @default(autoincrement())
             title     String
             content   String?
             published Boolean @default(false)
             author    User?   @relation(fields: [authorId], references: [id])
             authorId  Int?
-        }}
-
-        model User {{
+        }
+
+        model User {
             id    Int     @id @default(autoincrement())
             email String  @unique
             name  String?
             posts Post[]
-        }}
+        }
     "#,
-        datasource
     );
 
-<<<<<<< HEAD
     let dm2 = api.datamodel_with_provider(
-=======
-    let dm2 = format!(
->>>>>>> 905be1d1
         r#"
-        {}
-
-        model Post {{
+        model Post {
             id        Int     @id @default(autoincrement()) @db.Int
             title     String  @db.VarChar(100)
             content   String? @db.VarChar(100)
             published Boolean @default(false) @db.TinyInt
             author    User?   @relation(fields: [authorId], references: [id])
             authorId  Int?    @db.Int
-        }}
-
-        model User {{
+        }
+
+        model User {
             id    Int     @id @default(autoincrement()) @db.Int
             email String  @unique @db.VarChar(100)
             name  String? @db.VarChar(100)
             posts Post[]
-        }}
+        }
     "#,
-        datasource
     );
 
     api.schema_push(&dm)
